# frozen_string_literal: true

module Ferrum
  class Error               < StandardError; end
  class NoSuchPageError     < Error; end
  class NoSuchTargetError   < Error; end
  class NotImplementedError < Error; end
  class BinaryNotFoundError < Error; end
  class EmptyPathError      < Error; end
  class ServerError         < Error; end

  class StatusError < Error
    def initialize(url, message = nil)
      super(message || "Request to #{url} failed to reach server, check DNS and server status")
    end
  end

  class PendingConnectionsError < StatusError
    attr_reader :pendings

    def initialize(url, pendings = [])
      @pendings = pendings

      message = "Request to #{url} reached server, but there are still pending connections: #{pendings.join(', ')}"

      super(url, message)
    end
  end

  class TimeoutError < Error
    def message
      "Timed out waiting for response. It's possible that this happened " \
        "because something took a very long time (for example a page load " \
        "was slow). If so, setting the :timeout option to a higher value might " \
        "help."
    end
  end

  class ScriptTimeoutError < Error
    def message
      "Timed out waiting for evaluated script to return a value"
    end
  end

  class ProcessTimeoutError < Error
    attr_reader :output

    def initialize(timeout, output)
      @output = output
      super("Browser did not produce websocket url within #{timeout} seconds, try to increase `:process_timeout`. See https://github.com/rubycdp/ferrum#customization")
    end
  end

  class DeadBrowserError < Error
    def initialize(message = "Browser is dead or given window is closed")
      super
    end
  end

  class NodeMovingError < Error
    def initialize(node, prev, current)
      @node = node
      @prev = prev
      @current = current
      super(message)
    end

    def message
      "#{@node.inspect} that you're trying to click is moving, hence " \
        "we cannot. Previously it was at #{@prev.inspect} but now at " \
        "#{@current.inspect}."
    end
  end

  class CoordinatesNotFoundError < Error
    def initialize(message = "Could not compute content quads")
      super
    end
  end

  class BrowserError < Error
    attr_reader :response

    def initialize(response)
      @response = response
      super(response["message"])
    end

    def code
      response["code"]
    end

    def data
      response["data"]
    end
  end

  class NodeNotFoundError < BrowserError; end

  class NoExecutionContextError < BrowserError
    def initialize(response = nil)
<<<<<<< HEAD
      response ||= { "message" => "There's no context available" }
      super
=======
      super(response || { "message" => "There's no context available" })
>>>>>>> 7b0a8a1c
    end
  end

  class JavaScriptError < BrowserError
    attr_reader :class_name, :message, :stack_trace

    def initialize(response, stack_trace = nil)
      @class_name, @message = response.values_at("className", "description")
      @stack_trace = stack_trace
      super(response.merge("message" => @message))
    end
  end
end<|MERGE_RESOLUTION|>--- conflicted
+++ resolved
@@ -99,12 +99,7 @@
 
   class NoExecutionContextError < BrowserError
     def initialize(response = nil)
-<<<<<<< HEAD
-      response ||= { "message" => "There's no context available" }
-      super
-=======
       super(response || { "message" => "There's no context available" })
->>>>>>> 7b0a8a1c
     end
   end
 
