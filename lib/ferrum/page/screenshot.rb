--- conflicted
+++ resolved
@@ -129,7 +129,11 @@
         { x: rect[0], y: rect[1], width: rect[2], height: rect[3] }
       end
 
-<<<<<<< HEAD
+      def to_camel_case(option)
+        return :preferCSSPageSize if option == :prefer_css_page_size
+        option.to_s.gsub(/(?:_|(\/))([a-z\d]*)/) { "#{$1}#{$2.capitalize}" }.to_sym
+      end
+
       def screenshot_capture_data(options, fullscreen:)
         begin
           if fullscreen
@@ -151,11 +155,6 @@
 
       def screenshot_capture(**options)
         command("Page.captureScreenshot", **options)
-=======
-      def to_camel_case(option)
-        return :preferCSSPageSize if option == :prefer_css_page_size
-        option.to_s.gsub(/(?:_|(\/))([a-z\d]*)/) { "#{$1}#{$2.capitalize}" }.to_sym
->>>>>>> 009395fb
       end
     end
   end
